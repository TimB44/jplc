use std::fmt;

use crate::ast::types::{self, Type};
use crate::environment::Environment;
<<<<<<< HEAD
use std::borrow::Cow;
use std::fmt::Write;
=======
use crate::parse::{Displayable, SExpr, SExprOptions};
>>>>>>> 79ed9bcc

#[derive(Debug, Clone, PartialEq, Eq, Hash)]
pub enum TypeVal {
    Int,
    Bool,
    Float,

    // Type of the array and the rank
    Array(Box<TypeVal>, u8),

    // Id of struct
    Struct(usize),
    Void,
}

impl TypeVal {
    pub fn as_str(&self, env: &Environment) -> String {
        match self {
            TypeVal::Int => "int".to_string(),
            TypeVal::Bool => "bool".to_string(),
            TypeVal::Float => "float".to_string(),
            TypeVal::Array(element_type, rank) => {
                format!(
                    "{}[{}]",
                    element_type.as_str(env),
                    ",".repeat((*rank as usize) - 1)
                )
            }
            TypeVal::Struct(id) => env.struct_info()[*id].name().to_string(),
            TypeVal::Void => "void".to_string(),
        }
    }
}

/// Writes the type s-expression if opt is `SExprOptions::Typed`. If it is `SExprOptions::UnTyped` then it
/// will not write anything. Note: unlike other s-expression writers this will print a space around it
/// in order of it to be easily used for typed and untyped s-expressions
impl SExpr for TypeVal {
    fn to_s_expr(
        &self,
        f: &mut fmt::Formatter<'_>,
        env: &Environment<'_>,
        opt: SExprOptions,
    ) -> fmt::Result {
        if let SExprOptions::Untyped = opt {
            return Ok(());
        }

        match self {
            TypeVal::Int => write!(f, " (IntType)"),
            TypeVal::Bool => write!(f, " (BoolType)"),
            TypeVal::Float => write!(f, " (FloatType)"),
            TypeVal::Array(typed, rank) => {
                write!(
                    f,
                    " (ArrayType{} {})",
                    Displayable(typed.as_ref(), env, opt),
                    rank
                )
            }
            TypeVal::Struct(id) => write!(f, " (StructType {})", env.get_struct_id(*id).name()),
            TypeVal::Void => write!(f, " (VoidType)"),
        }
    }

<<<<<<< HEAD
=======
impl TypeVal {
>>>>>>> 79ed9bcc
    pub fn from_ast_type(t: &Type, env: &Environment) -> miette::Result<Self> {
        Ok(match t.kind() {
            types::TypeKind::Int => TypeVal::Int,
            types::TypeKind::Bool => TypeVal::Bool,
            types::TypeKind::Float => TypeVal::Float,
            types::TypeKind::Array(inner, rank) => {
                TypeVal::Array(Box::new(Self::from_ast_type(inner, env)?), *rank)
            }
            types::TypeKind::Struct => {
                let id = env.get_struct(t.location())?.id();

                TypeVal::Struct(id)
            }
            types::TypeKind::Void => TypeVal::Void,
        })
    }

    pub fn write_type_string(&self, s: &mut String, env: &Environment) {
        match self {
            Typed::Array(inner_type, rank) => {
                s.push_str("(ArrayType ");
                inner_type.write_type_string(s, env);
                write!(s, " {})", rank).expect("string should not fail to write");
            }
            Typed::Struct(id) => {
                s.push_str("(TupleType");
                let info = env.get_struct_id(*id);
                for (_, ty) in info.fields() {
                    s.push_str(" ");
                    ty.write_type_string(s, env);
                }

                //TODO remove, possible bug in tests
                if info.fields().is_empty() {
                    s.push(' ');
                }
                s.push(')');
            }
            Typed::Int => {
                s.push_str("(IntType)");
            }
            Typed::Bool => {
                s.push_str("(BoolType)");
            }
            Typed::Float => {
                s.push_str("(FloatType)");
            }
            Typed::Void => {
                s.push_str("(VoidType)");
            }
        }
    }

    pub fn to_type_string<'a>(&self, env: &Environment<'a>) -> Cow<'a, str> {
        match self {
            Typed::Array(inner_type, rank) => {
                let mut s = String::new();
                s.push_str("(ArrayType ");
                inner_type.write_type_string(&mut s, env);
                write!(s, " {})", rank).expect("string should not fail to write");
                Cow::Owned(s)
            }
            Typed::Struct(id) => {
                let mut s = String::new();
                s.push_str("(TupleType");
                let info = env.get_struct_id(*id);
                for (_, ty) in info.fields() {
                    s.push_str(" ");
                    ty.write_type_string(&mut s, env);
                }

                //TODO remove, possible bug in tests
                if info.fields().is_empty() {
                    s.push(' ');
                }
                s.push(')');
                Cow::Owned(s)
            }
            Typed::Int => Cow::Borrowed("(IntType)"),
            Typed::Bool => Cow::Borrowed("(BoolType)"),
            Typed::Float => Cow::Borrowed("(FloatType)"),
            Typed::Void => Cow::Borrowed("(VoidType)"),
        }
    }
}<|MERGE_RESOLUTION|>--- conflicted
+++ resolved
@@ -2,12 +2,9 @@
 
 use crate::ast::types::{self, Type};
 use crate::environment::Environment;
-<<<<<<< HEAD
 use std::borrow::Cow;
 use std::fmt::Write;
-=======
 use crate::parse::{Displayable, SExpr, SExprOptions};
->>>>>>> 79ed9bcc
 
 #[derive(Debug, Clone, PartialEq, Eq, Hash)]
 pub enum TypeVal {
@@ -40,7 +37,6 @@
             TypeVal::Void => "void".to_string(),
         }
     }
-}
 
 /// Writes the type s-expression if opt is `SExprOptions::Typed`. If it is `SExprOptions::UnTyped` then it
 /// will not write anything. Note: unlike other s-expression writers this will print a space around it
@@ -72,11 +68,9 @@
             TypeVal::Void => write!(f, " (VoidType)"),
         }
     }
+}
 
-<<<<<<< HEAD
-=======
 impl TypeVal {
->>>>>>> 79ed9bcc
     pub fn from_ast_type(t: &Type, env: &Environment) -> miette::Result<Self> {
         Ok(match t.kind() {
             types::TypeKind::Int => TypeVal::Int,
