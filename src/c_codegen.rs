--- conflicted
+++ resolved
@@ -244,44 +244,6 @@
     t.write_type_string(s, env);
     s.push('"');
 }
-<<<<<<< HEAD
-=======
-fn write_type_string(s: &mut String, t: &TypeVal, env: &Environment) {
-    match t {
-        TypeVal::Array(inner_type, rank) => {
-            s.push_str("(ArrayType ");
-            write_type_string(s, inner_type, env);
-            write!(s, " {})", rank).expect("string should not fail to write");
-        }
-        TypeVal::Struct(id) => {
-            s.push_str("(TupleType");
-            let info = env.get_struct_id(*id);
-            for (_, ty) in info.fields() {
-                s.push_str(" ");
-                write_type_string(s, ty, env);
-            }
-
-            //TODO remove, possible bug in tests
-            if info.fields().is_empty() {
-                s.push(' ');
-            }
-            s.push(')');
-        }
-        TypeVal::Int => {
-            s.push_str("(IntType)");
-        }
-        TypeVal::Bool => {
-            s.push_str("(BoolType)");
-        }
-        TypeVal::Float => {
-            s.push_str("(FloatType)");
-        }
-        TypeVal::Void => {
-            s.push_str("(VoidType)");
-        }
-    }
-}
->>>>>>> 79ed9bcc
 
 macro_rules! write_stmt {
     ($cenv:expr, $($args:tt)*) => {
